--- conflicted
+++ resolved
@@ -18,12 +18,8 @@
     SequencesConfig,
 )
 from tqdm import tqdm
-<<<<<<< HEAD
 from sae_vis.data_storing_fns import SaeVisData
-=======
 from transformer_lens import HookedTransformer
-
->>>>>>> 8f88d15c
 from sae_lens.training.session_loader import LMSparseAutoencoderSessionloader
 from sae_lens.training.sparse_autoencoder import SparseAutoencoder
 from sae_lens.toolkit.pretrained_saes import load_sparsity
@@ -62,8 +58,6 @@
 
 
 class NeuronpediaRunner:
-
-    model: HookedTransformer | None = None
 
     def __init__(
         self,
@@ -104,40 +98,9 @@
         self.start_batch = start_batch_inclusive
         self.end_batch = end_batch_inclusive
 
-<<<<<<< HEAD
         if not os.path.exists(outputs_dir):
             os.makedirs(outputs_dir)
         self.outputs_dir = outputs_dir
-=======
-        # Deal with file structure
-        if not os.path.exists(neuronpedia_parent_folder):
-            os.makedirs(neuronpedia_parent_folder)
-        self.neuronpedia_folder = (
-            f"{neuronpedia_parent_folder}/{self.get_folder_name()}"
-        )
-        if not os.path.exists(self.neuronpedia_folder):
-            os.makedirs(self.neuronpedia_folder)
-
-    def get_folder_name(self):
-        model = self.sparse_autoencoder.cfg.model_name
-        hook_point = self.sparse_autoencoder.cfg.hook_point
-        d_sae = self.sparse_autoencoder.cfg.d_sae
-        dashboard_folder_name = f"{model}_{hook_point}_{d_sae}"
-
-        return dashboard_folder_name
-
-    def init_sae_session(self):
-        (
-            model,
-            sae_group,
-            self.activation_store,
-        ) = LMSparseAutoencoderSessionloader.load_pretrained_sae(self.sae_path)
-        # only HookedTransformer works with this runner
-        assert isinstance(model, HookedTransformer)
-        self.model = model
-        # TODO: handle multiple autoencoders
-        self.sparse_autoencoder = next(iter(sae_group))[1]
->>>>>>> 8f88d15c
 
     def get_tokens(
         self,
@@ -254,8 +217,7 @@
                 tokens_file,
             )
 
-        assert self.model is not None
-        vocab_dict = cast(Any, self.model.tokenizer).vocab
+        vocab_dict = self.model.tokenizer.vocab
         new_vocab_dict = {}
         # Replace substrings in the keys of vocab_dict using HTML_ANOMALIES
         for k, v in vocab_dict.items():
@@ -318,7 +280,7 @@
                 )
                 feature_data = SaeVisData.create(
                     encoder=self.sparse_autoencoder,  # type: ignore
-                    model=self.model,
+                    model=cast(HookedTransformer, self.model),
                     tokens=tokens,
                     cfg=feature_vis_params,
                 )
